require 'puppet/provider/firewall'
require 'digest/md5'

Puppet::Type.type(:firewall).provide :iptables, :parent => Puppet::Provider::Firewall do
  include Puppet::Util::Firewall

  @doc = "Iptables type provider"

  has_feature :iptables
  has_feature :rate_limiting
  has_feature :snat
  has_feature :dnat
  has_feature :interface_match
  has_feature :icmp_match
  has_feature :owner
  has_feature :state_match
  has_feature :recent_match
  has_feature :reject_type
  has_feature :log_level
  has_feature :log_prefix
  has_feature :mark
  has_feature :tcp_flags
  has_feature :pkttype
  has_feature :socket

  optional_commands({
    :iptables => '/sbin/iptables',
    :iptables_save => '/sbin/iptables-save',
  })

  defaultfor :kernel => :linux

  iptables_version = Facter.fact('iptables_version').value
  if (iptables_version and Puppet::Util::Package.versioncmp(iptables_version, '1.4.1') < 0)
    mark_flag = '--set-mark'
  else
    mark_flag = '--set-xmark'
  end

  @protocol = "IPv4"

  @resource_map = {
    :burst => "--limit-burst",
    :destination => "-d",
    :dport => ["-m multiport --dports", "-m (udp|tcp) --dport"],
    :gid => "-m owner --gid-owner",
    :icmp => "-m icmp --icmp-type",
    :iniface => "-i",
    :jump => "-j",
    :limit => "-m limit --limit",
    :log_level => "--log-level",
    :log_prefix => "--log-prefix",
    :name => "-m comment --comment",
    :outiface => "-o",
    :port => '-m multiport --ports',
    :proto => "-p",
    :reject => "--reject-with",
    :set_mark => mark_flag,
<<<<<<< HEAD
    :socket => "-m socket",
=======
    :recent_set => "-m recent --set",
    :recent_update => "-m recent --update",
    :recent_remove => "-m recent --remove",
    :recent_rcheck => "-m recent --rcheck",
    :recent_name => "--name",
    :recent_rsource => "--rsource",
    :recent_rdest => "--rdest",
    :recent_seconds => "--seconds",
    :recent_hitcount => "--hitcount",
    :recent_rttl => "--rttl",
>>>>>>> 1a297783
    :source => "-s",
    :sport => ["-m multiport --sports", "-m (udp|tcp) --sport"],
    :state => "-m state --state",
    :table => "-t",
    :tcp_flags => "-m tcp --tcp-flags",
    :todest => "--to-destination",
    :toports => "--to-ports",
    :tosource => "--to-source",
    :uid => "-m owner --uid-owner",
    :pkttype => "-m pkttype --pkt-type"
  }

  # Create property methods dynamically
  (@resource_map.keys << :chain << :table << :action).each do |property|
    define_method "#{property}" do
      @property_hash[property.to_sym]
    end

    define_method "#{property}=" do |value|
      @property_hash[:needs_change] = true
    end
  end

  # This is the order of resources as they appear in iptables-save output,
  # we need it to properly parse and apply rules, if the order of resource
  # changes between puppet runs, the changed rules will be re-applied again.
  # This order can be determined by going through iptables source code or just tweaking and trying manually
  @resource_list = [:table, :source, :destination, :iniface, :outiface,
<<<<<<< HEAD
    :proto, :tcp_flags, :gid, :uid, :sport, :dport, :port, :socket, :pkttype, :name, :state, :icmp, :limit, :burst,
=======
    :proto, :tcp_flags, :gid, :uid, :sport, :dport, :port, :pkttype, :name, :state, :icmp, :limit, :burst,
    :recent_update, :recent_set, :recent_rcheck, :recent_remove, :recent_seconds, :recent_hitcount,
    :recent_rttl, :recent_name, :recent_rsource, :recent_rdest,
>>>>>>> 1a297783
    :jump, :todest, :tosource, :toports, :log_level, :log_prefix, :reject, :set_mark]
  @resource_list_noargs = [:recent_set, :recent_update, :recent_rcheck, :recent_remove, :recent_rsource, :recent_rdest]

  def insert
    debug 'Inserting rule %s' % resource[:name]
    iptables insert_args
  end

  def update
    debug 'Updating rule  %s' % resource[:name]
    iptables update_args
  end

  def delete
    debug 'Deleting rule %s' % resource[:name]
    iptables delete_args
  end

  def exists?
    properties[:ensure] != :absent
  end

  # Flush the property hash once done.
  def flush
    debug("[flush]")
    if @property_hash.delete(:needs_change)
      notice("Properties changed - updating rule")
      update
    end
    persist_iptables(self.class.instance_variable_get(:@protocol))
    @property_hash.clear
  end

  def self.instances
    debug "[instances]"
    table = nil
    rules = []
    counter = 1

    # String#lines would be nice, but we need to support Ruby 1.8.5
    iptables_save.split("\n").each do |line|
      unless line =~ /^\#\s+|^\:\S+|^COMMIT|^FATAL/
        if line =~ /^\*/
          table = line.sub(/\*/, "")
        else
          if hash = rule_to_hash(line, table, counter)
            rules << new(hash)
            counter += 1
          end
        end
      end
    end
    rules
  end

  def self.rule_to_hash(line, table, counter)
    hash = {}
    keys = []
    values = line.dup

<<<<<<< HEAD
    # These are known booleans that do not take a value, but we want to munge
    # to true if they exist.
    known_booleans = [:socket]

    ####################
    # PRE-PARSE CLUDGING
    ####################
=======
    # instead of slicing out table with the rest of the options, remove it
    # completely from the line, since it's already passed anyway.
    # Without this, it trips up the order of keys and values and
    # exchanges chain and table, since iptables --list-rules lists
    # tables before chains.
    values.slice!("-t %s" % table)
>>>>>>> 1a297783

    # --tcp-flags takes two values; we cheat by adding " around it
    # so it behaves like --comment
    values = values.sub(/--tcp-flags (\S*) (\S*)/, '--tcp-flags "\1 \2"')

    # Trick the system for booleans
    known_booleans.each do |bool|
      values = values.sub(/#{@resource_map[bool]}/, '-m socket true')
    end

    ############
    # MAIN PARSE
    ############

    # Here we iterate across our values to generate an array of keys
    @resource_list.reverse.each do |k|
<<<<<<< HEAD
      resource_map_key = @resource_map[k]
      [resource_map_key].flatten.each do |opt|
        if values.slice!(/\s#{opt}/)
          keys << k
          break
        end
=======
      # we don't want accidental half-word matches,
      # like -p in icmp-port-unreachable
      search = /(^|.*\s)#{@resource_map[k]}(\s.*|$)/
      # options that take no arguments should get a placeholder empty ""
      # so keys and values still match
      if @resource_list_noargs.include?(k)
        replace = '""'
      else
        replace = ''
      end
      new = values.sub(search, "\\1%s\\2" % replace)
      if values != new
        keys << k
        values = new
>>>>>>> 1a297783
      end
    end

    # Manually remove chain
    values.slice!('-A')
    keys << :chain

<<<<<<< HEAD
    # Here we generate the main hash
    keys.zip(values.scan(/"[^"]*"|\S+/).reverse) { |f, v| hash[f] = v.gsub(/"/, '') }
=======
    # keys now contains a list of the keys present in line,
    # and values is a string of the matching space-separated option values,
    # but reversed

    begin
      # some params don't take a value, for example some recent_
      keys.zip(values.scan(/"[^"]*"|\S+/).reverse) { |f, v|
        hash[f] = v ? v.gsub(/"/, '') : nil }
    rescue => exp
      puts "Error at keys.zip(): " + exp
      # puts keys.zip(values.scan(/"[^"]*"|\S+/).reverse)
      puts "Keys: " + keys.inspect
      puts "Values: " + values.scan(/"[^"]*"|\S+/).reverse.inspect
      raise
    end
>>>>>>> 1a297783

    #####################
    # POST PARSE CLUDGING
    #####################

    # Normalise all rules to CIDR notation.
    [:source, :destination].each do |prop|
      hash[prop] = Puppet::Util::IPCidr.new(hash[prop]).cidr unless hash[prop].nil?
    end

    [:dport, :sport, :port, :state].each do |prop|
      hash[prop] = hash[prop].split(',') if ! hash[prop].nil?
    end

    # Convert booleans removing the previous cludge we did
    known_booleans.each do |bool|
      if hash[bool] != nil then
        if hash[bool] == "true" then
          hash[bool] = true
        else
          raise "Parser error: #{bool} was meant to be a boolean but received value: #{hash[bool]}."
        end
      end
    end

    # Our type prefers hyphens over colons for ranges so ...
    # Iterate across all ports replacing colons with hyphens so that ranges match
    # the types expectations.
    begin
      [:dport, :sport, :port].each do |prop|
        next unless hash[prop]
        hash[prop] = hash[prop].collect do |elem|
          elem.gsub(/:/,'-')
        end
      end
    rescue => exp
      puts "Error at range delimiting: " + exp
      raise
    end

    # States should always be sorted. This ensures that the output from
    # iptables-save and user supplied resources is consistent.
    hash[:state] = hash[:state].sort unless hash[:state].nil?

    # This forces all existing, commentless rules to be moved to the bottom of the stack.
    # Puppet-firewall requires that all rules have comments (resource names) and will fail if
    # a rule in iptables does not have a comment. We get around this by appending a high level
    if ! hash[:name]
      hash[:name] = "9999 #{Digest::MD5.hexdigest(line)}"
    end

    # Iptables defaults to log_level '4', so it is omitted from the output of iptables-save.
    # If the :jump value is LOG and you don't have a log-level set, we assume it to be '4'.
    if hash[:jump] == 'LOG' && ! hash[:log_level]
      hash[:log_level] = '4'
    end

    # Handle recent module
    hash[:recent_command] = :set if hash.include?(:recent_set)
    hash[:recent_command] = :update if hash.include?(:recent_update)
    hash[:recent_command] = :remove if hash.include?(:recent_remove)
    hash[:recent_command] = :rcheck if hash.include?(:recent_rcheck)

    [:recent_set, :recent_update, :recent_remove, :recent_rcheck].each do |key|
      hash.delete(key)
    end

    # rsource is the default if rdest isn't set and recent is being used
    hash[:recent_rsource] = true if \
        hash.key?:recent_command and ! hash[:recent_rdest]
    
    hash[:line] = line
    hash[:provider] = self.name.to_s
    hash[:table] = table
    hash[:ensure] = :present

    # Munge some vars here ...

    # Proto should equal 'all' if undefined
    hash[:proto] = "all" if !hash.include?(:proto)

    # If the jump parameter is set to one of: ACCEPT, REJECT or DROP then
    # we should set the action parameter instead.
    if ['ACCEPT','REJECT','DROP'].include?(hash[:jump]) then
      hash[:action] = hash[:jump].downcase
      hash.delete(:jump)
    end

    hash
  end

  def insert_args
    args = []
    args << ["-I", resource[:chain], insert_order]
    args << general_args
    args
  end

  def update_args
    args = []
    args << ["-R", resource[:chain], insert_order]
    args << general_args
    args
  end

  def delete_args
    count = []
    begin
      line = properties[:line].gsub(/(^|\s+)-A\s+/, '\\1-D ').split
    rescue => exp
      puts "Error at delete_args(): " + exp
      raise
    end

    # Grab all comment indices
    line.each do |v|
      if v =~ /"/
        count << line.index(v)
      end
    end

    # Merge the quoted comments/etc into one element
    count.reverse!
    while ! count.empty?
      startidx = count.pop
      stopidx  = count.pop
      line[startidx] = line[startidx..stopidx].join(' ').gsub(/"/, '')
      ((startidx + 1)..stopidx).each do |i|
        line[i] = nil
      end
    end

    line.unshift("-t", properties[:table])

    # Return array without nils
    line.compact
  end

  # This method takes the resource, and attempts to generate the command line
  # arguments for iptables.
  def general_args
    debug "Current resource: %s" % resource.class

    args = []
    resource_list = self.class.instance_variable_get('@resource_list')
    resource_list_noargs = self.class.instance_variable_get('@resource_list_noargs')
    resource_map = self.class.instance_variable_get('@resource_map')
    resource_list_recent_commands = [:recent_set, :recent_update, :recent_rcheck, :recent_remove]

    resource_list.each do |res|
      resource_value = nil
<<<<<<< HEAD
      if (resource[res]) then
        resource_value = resource[res]
        # If socket is true then do not add the value as -m socket is standalone
        if res == :socket then
          resource_value = nil
        end
      elsif res == :jump and resource[:action] then
        # In this case, we are substituting jump for action
        resource_value = resource[:action].to_s.upcase
      else
        next
=======
      if ! resource_list_noargs.include?(res) then
        if (resource[res]) then
          resource_value = resource[res]
        elsif res == :jump and resource[:action] then
          # In this case, we are substituting jump for action
          resource_value = resource[:action].to_s.upcase
        else
          next
        end
      end

      what = res.to_s.scan(/^recent_(\w+)/)
      if ! what.empty?
        # only append recent_ args if there is a recent_command
        if ! (resource['recent_command'])
          next
        end
        # only append the right recent_ command
        if resource_list_recent_commands.include?(res) and \
            resource['recent_command'].to_s != what[0][0]
          next
        end
        # only append rsource/rdest if set
        if res == :recent_rsource and not resource['recent_rsource']:
          next
        end
        if res == :recent_rdest and not resource['recent_rdest']:
          next
        end
>>>>>>> 1a297783
      end

      args << [resource_map[res]].flatten.first.split(' ')

      # For sport and dport, convert hyphens to colons since the type
      # expects hyphens for ranges of ports.
      begin
        if [:sport, :dport, :port].include?(res) then
          resource_value = resource_value.collect do |elem|
            elem.gsub(/-/, ':')
          end
        end
      rescue => exp
        puts "Error at general_args(): " + exp
        raise
      end

<<<<<<< HEAD
      # our tcp_flags takes a single string with comma lists separated
      # by space
      # --tcp-flags expects two arguments
      if res == :tcp_flags
        one, two = resource_value.split(' ')
        args << one
        args << two
      elsif resource_value.is_a?(Array)
        args << resource_value.join(',')
      elsif !resource_value.nil?
        args << resource_value
=======
      if !resource_list_noargs.include?(res) then
        # our tcp_flags takes a single string with comma lists separated
        # by space
        # --tcp-flags expects two arguments
        if res == :tcp_flags
          one, two = resource_value.split(' ')
          args << one
          args << two
        elsif resource_value.is_a?(Array)
          args << resource_value.join(',')
        else
          args << resource_value
        end
>>>>>>> 1a297783
      end
    end

    args
  end

  def insert_order
    debug("[insert_order]")
    rules = []

    # Find list of current rules based on chain and table
    self.class.instances.each do |rule|
      if rule.chain == resource[:chain].to_s and rule.table == resource[:table].to_s
        rules << rule.name
      end
    end

    # No rules at all? Just bail now.
    return 1 if rules.empty?

    my_rule = resource[:name].to_s
    rules << my_rule
    rules.sort.index(my_rule) + 1
  end
end<|MERGE_RESOLUTION|>--- conflicted
+++ resolved
@@ -56,9 +56,6 @@
     :proto => "-p",
     :reject => "--reject-with",
     :set_mark => mark_flag,
-<<<<<<< HEAD
-    :socket => "-m socket",
-=======
     :recent_set => "-m recent --set",
     :recent_update => "-m recent --update",
     :recent_remove => "-m recent --remove",
@@ -69,7 +66,7 @@
     :recent_seconds => "--seconds",
     :recent_hitcount => "--hitcount",
     :recent_rttl => "--rttl",
->>>>>>> 1a297783
+    :socket => "-m socket",
     :source => "-s",
     :sport => ["-m multiport --sports", "-m (udp|tcp) --sport"],
     :state => "-m state --state",
@@ -98,15 +95,12 @@
   # changes between puppet runs, the changed rules will be re-applied again.
   # This order can be determined by going through iptables source code or just tweaking and trying manually
   @resource_list = [:table, :source, :destination, :iniface, :outiface,
-<<<<<<< HEAD
     :proto, :tcp_flags, :gid, :uid, :sport, :dport, :port, :socket, :pkttype, :name, :state, :icmp, :limit, :burst,
-=======
-    :proto, :tcp_flags, :gid, :uid, :sport, :dport, :port, :pkttype, :name, :state, :icmp, :limit, :burst,
-    :recent_update, :recent_set, :recent_rcheck, :recent_remove, :recent_seconds, :recent_hitcount,
+#    :recent_update, :recent_set, :recent_rcheck, :recent_remove, :recent_seconds, :recent_hitcount,
     :recent_rttl, :recent_name, :recent_rsource, :recent_rdest,
->>>>>>> 1a297783
     :jump, :todest, :tosource, :toports, :log_level, :log_prefix, :reject, :set_mark]
-  @resource_list_noargs = [:recent_set, :recent_update, :recent_rcheck, :recent_remove, :recent_rsource, :recent_rdest]
+  @resource_list_noargs = [:recent_set, :recent_update, :recent_rcheck,
+    :recent_remove, :recent_rsource, :recent_rdest, :socket]
 
   def insert
     debug 'Inserting rule %s' % resource[:name]
@@ -165,22 +159,16 @@
     keys = []
     values = line.dup
 
-<<<<<<< HEAD
     # These are known booleans that do not take a value, but we want to munge
     # to true if they exist.
-    known_booleans = [:socket]
+    #known_booleans = [:recent_set, :recent_update, :recent_rcheck,
+    #  :recent_remove, :recent_rsource, :recent_rdest, :socket]
+    known_booleans = @resource_list_noargs
+    #puts "known_booleans: %s " % known_booleans.join(', ')
 
     ####################
     # PRE-PARSE CLUDGING
     ####################
-=======
-    # instead of slicing out table with the rest of the options, remove it
-    # completely from the line, since it's already passed anyway.
-    # Without this, it trips up the order of keys and values and
-    # exchanges chain and table, since iptables --list-rules lists
-    # tables before chains.
-    values.slice!("-t %s" % table)
->>>>>>> 1a297783
 
     # --tcp-flags takes two values; we cheat by adding " around it
     # so it behaves like --comment
@@ -188,7 +176,8 @@
 
     # Trick the system for booleans
     known_booleans.each do |bool|
-      values = values.sub(/#{@resource_map[bool]}/, '-m socket true')
+      values = values.sub(/#{@resource_map[bool]}/,
+                          "#{@resource_map[bool]} true")
     end
 
     ############
@@ -197,29 +186,12 @@
 
     # Here we iterate across our values to generate an array of keys
     @resource_list.reverse.each do |k|
-<<<<<<< HEAD
       resource_map_key = @resource_map[k]
       [resource_map_key].flatten.each do |opt|
         if values.slice!(/\s#{opt}/)
           keys << k
           break
         end
-=======
-      # we don't want accidental half-word matches,
-      # like -p in icmp-port-unreachable
-      search = /(^|.*\s)#{@resource_map[k]}(\s.*|$)/
-      # options that take no arguments should get a placeholder empty ""
-      # so keys and values still match
-      if @resource_list_noargs.include?(k)
-        replace = '""'
-      else
-        replace = ''
-      end
-      new = values.sub(search, "\\1%s\\2" % replace)
-      if values != new
-        keys << k
-        values = new
->>>>>>> 1a297783
       end
     end
 
@@ -227,26 +199,8 @@
     values.slice!('-A')
     keys << :chain
 
-<<<<<<< HEAD
     # Here we generate the main hash
     keys.zip(values.scan(/"[^"]*"|\S+/).reverse) { |f, v| hash[f] = v.gsub(/"/, '') }
-=======
-    # keys now contains a list of the keys present in line,
-    # and values is a string of the matching space-separated option values,
-    # but reversed
-
-    begin
-      # some params don't take a value, for example some recent_
-      keys.zip(values.scan(/"[^"]*"|\S+/).reverse) { |f, v|
-        hash[f] = v ? v.gsub(/"/, '') : nil }
-    rescue => exp
-      puts "Error at keys.zip(): " + exp
-      # puts keys.zip(values.scan(/"[^"]*"|\S+/).reverse)
-      puts "Keys: " + keys.inspect
-      puts "Values: " + values.scan(/"[^"]*"|\S+/).reverse.inspect
-      raise
-    end
->>>>>>> 1a297783
 
     #####################
     # POST PARSE CLUDGING
@@ -317,7 +271,7 @@
     # rsource is the default if rdest isn't set and recent is being used
     hash[:recent_rsource] = true if \
         hash.key?:recent_command and ! hash[:recent_rdest]
-    
+
     hash[:line] = line
     hash[:provider] = self.name.to_s
     hash[:table] = table
@@ -398,28 +352,16 @@
 
     resource_list.each do |res|
       resource_value = nil
-<<<<<<< HEAD
-      if (resource[res]) then
-        resource_value = resource[res]
-        # If socket is true then do not add the value as -m socket is standalone
-        if res == :socket then
-          resource_value = nil
-        end
+      if !(resource_list_recent_commands.include?(res)) && (resource[res]) then
+          resource_value = resource[res]
+          if resource_list_noargs.include?(res) then
+            resource_value = nil
+          end
       elsif res == :jump and resource[:action] then
         # In this case, we are substituting jump for action
         resource_value = resource[:action].to_s.upcase
       else
         next
-=======
-      if ! resource_list_noargs.include?(res) then
-        if (resource[res]) then
-          resource_value = resource[res]
-        elsif res == :jump and resource[:action] then
-          # In this case, we are substituting jump for action
-          resource_value = resource[:action].to_s.upcase
-        else
-          next
-        end
       end
 
       what = res.to_s.scan(/^recent_(\w+)/)
@@ -440,7 +382,6 @@
         if res == :recent_rdest and not resource['recent_rdest']:
           next
         end
->>>>>>> 1a297783
       end
 
       args << [resource_map[res]].flatten.first.split(' ')
@@ -458,19 +399,6 @@
         raise
       end
 
-<<<<<<< HEAD
-      # our tcp_flags takes a single string with comma lists separated
-      # by space
-      # --tcp-flags expects two arguments
-      if res == :tcp_flags
-        one, two = resource_value.split(' ')
-        args << one
-        args << two
-      elsif resource_value.is_a?(Array)
-        args << resource_value.join(',')
-      elsif !resource_value.nil?
-        args << resource_value
-=======
       if !resource_list_noargs.include?(res) then
         # our tcp_flags takes a single string with comma lists separated
         # by space
@@ -484,7 +412,6 @@
         else
           args << resource_value
         end
->>>>>>> 1a297783
       end
     end
 
